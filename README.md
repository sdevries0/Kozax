--- conflicted
+++ resolved
@@ -1,10 +1,5 @@
-<<<<<<< HEAD
-# kozax: Genetic Programming in JAX
-kozax introduces a general framework for evolving computer programs with genetic programming in JAX. With JAX, the computer programs can be vectorized and evaluated on parallel on CPU and GPU. Furthermore, Just-in-time compilation provides massive speedups for evolving offspring.
-=======
 # Kozax: Genetic Programming in JAX
 Kozax introduces a general framework for evolving computer programs with genetic programming in JAX. With JAX, the computer programs can be vectorized and evaluated on parallel on CPU and GPU. Furthermore, just-in-time compilation provides massive speedups for evolving offspring.
->>>>>>> 32d50935
 
 # Features
 kozax allows the user to:
