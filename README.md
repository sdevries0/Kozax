--- conflicted
+++ resolved
@@ -1,14 +1,9 @@
-<<<<<<< HEAD
 <div align="center">
   <img src="figures/logo.png" width="300">
 </div>
 
 # Kozax: Flexible and Scalable Genetic Programming in JAX
-Kozax introduces a general framework for evolving computer programs with genetic programming in JAX. With JAX, the computer programs can be vectorized and evaluated on parallel on CPU and GPU. Furthermore, just-in-time compilation provides massive speedups for evolving offspring. Check out the [paper](https://arxiv.org/abs/2502.03047) here.
-=======
-# Kozax: Genetic Programming in JAX
 Kozax introduces a general framework for evolving computer programs with genetic programming in JAX. With JAX, the computer programs can be vectorized and evaluated on parallel on CPU and GPU. Furthermore, just-in-time compilation provides massive speedups for evolving offspring. Check out the [paper](https://arxiv.org/abs/2502.03047) introducing Kozax.
->>>>>>> 4f220279
 
 # Features
 Kozax allows the user to:
@@ -67,9 +62,6 @@
 strategy.fit(gp_key, (x, y), verbose = True)
 ```
 
-<<<<<<< HEAD
-There are additional [examples](examples/) on how to use kozax on more complex problems.
-=======
 There are additional [examples](https://github.com/sdevries0/kozax/tree/main/examples) on how to use kozax on more complex problems.
 
 
@@ -82,5 +74,4 @@
   journal={arXiv preprint arXiv:2502.03047},
   year={2025}
 }
-```
->>>>>>> 4f220279
+```